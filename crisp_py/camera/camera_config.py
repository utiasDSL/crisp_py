"""Camera configuration class."""

from dataclasses import dataclass
from pathlib import Path

import yaml


@dataclass(kw_only=True)
class CameraConfig:
    """Default camera configuration."""

    camera_color_image_topic: str
    camera_color_info_topic: str
    resolution: tuple[int, int]

    camera_name: str = "camera"
    camera_frame: str = "camera_link"

<<<<<<< HEAD
    max_image_delay: float = 1.0

    @classmethod
    def from_yaml(cls, yaml_path: Path, **overrides) -> "CameraConfig":  # noqa: ANN003
        """Load config from YAML file with optional overrides.

        Args:
            yaml_path: Path to the YAML configuration file
            **overrides: Additional parameters to override YAML values

        Returns:
            CameraConfig: Configured camera instance
        """
        with open(yaml_path, "r") as f:
            data = yaml.safe_load(f) or {}

        # Apply overrides
        data.update(overrides)

        return cls(**data)

=======
    resolution: tuple[int, int] | None = None
    crop_width: tuple[int, int] | None = None
    crop_height: tuple[int, int] | None = None
>>>>>>> 47a1e331

class DummyCameraConfig:
    """Dummy camera configuration class for testing purposes."""

    camera_color_image_topic: str = "dummy_camera/color/image_raw"
    camera_color_info_topic: str = "dummy_camera/color/camera_info"
    resolution: tuple[int, int] = (640, 480)
    camera_name: str = "dummy_camera"
    camera_frame: str = "dummy_camera_link"
    max_image_delay: float = 1.0<|MERGE_RESOLUTION|>--- conflicted
+++ resolved
@@ -17,7 +17,6 @@
     camera_name: str = "camera"
     camera_frame: str = "camera_link"
 
-<<<<<<< HEAD
     max_image_delay: float = 1.0
 
     @classmethod
@@ -39,11 +38,10 @@
 
         return cls(**data)
 
-=======
     resolution: tuple[int, int] | None = None
     crop_width: tuple[int, int] | None = None
     crop_height: tuple[int, int] | None = None
->>>>>>> 47a1e331
+
 
 class DummyCameraConfig:
     """Dummy camera configuration class for testing purposes."""
