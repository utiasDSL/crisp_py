"""Generic class for a gripper based on a simple ros2 topic."""

import threading
from dataclasses import dataclass
from pathlib import Path

import numpy as np
import rclpy
import yaml
from rclpy.callback_groups import ReentrantCallbackGroup
from rclpy.executors import MultiThreadedExecutor
from rclpy.node import Node
from rclpy.qos import qos_profile_system_default
from sensor_msgs.msg import JointState
from std_msgs.msg import Float64MultiArray
from std_srvs.srv import SetBool, Trigger


@dataclass
class GripperConfig:
    """Gripper default config.

    Can be extented to be used with other grippers.
    """

    min_value: float
    max_value: float
    command_topic: str = "gripper_position_controller/commands"
    joint_state_topic: str = "joint_states"
    reboot_service: str = "reboot_gripper"
    enable_torque_service: str = "dynamixel_hardware_interface/set_dxl_torque"
    index: int = 0
    publish_frequency: float = 30.0

    @classmethod
    def from_yaml(cls, path: str | Path) -> "GripperConfig":
        """Create a GripperConfig from a YAML configuration file.

        Args:
            path (str | Path): Path to the YAML configuration file from the project root or directly full path from the filesystem.
        """
        if isinstance(path, str):
            project_root_path = Path(__file__).parent.parent.parent
            full_path = project_root_path / path
        elif isinstance(path, Path):
            full_path = path
        else:
            raise TypeError("Path must be a string or a Path object.")

        with open(full_path, "r") as file:
            config = yaml.safe_load(file)
            config = {
                "min_value": config.get("min_value", 0.0),
                "max_value": config.get("max_value", 1.0),
                "command_topic": config.get(
                    "command_topic", "gripper_position_controller/commands"
                ),
                "joint_state_topic": config.get("joint_state_topic", "joint_states"),
                "reboot_service": config.get("reboot_service", "reboot_gripper"),
                "enable_torque_service": config.get(
                    "enable_torque_service", "dynamixel_hardware_interface/set_dxl_torque"
                ),
                "index": config.get("index", 0),
            }
        return cls(**config)


class Gripper:
    """Interface for gripper wrapper."""

    THREADS_REQUIRED = 2

    def __init__(
        self,
        node: Node | None = None,
        namespace: str = "",
        gripper_config: GripperConfig | None = None,
        spin_node: bool = True,
    ):
        """Initialize the gripper client.

        Args:
            node (Node, optional): ROS2 node to use. If None, creates a new node.
            namespace (str, optional): ROS2 namespace for the gripper.
            gripper_config (GripperConfig, optional): configuration for the gripper class.
            spin_node (bool, optional): Whether to spin the node in a separate thread.
        """
        if not rclpy.ok() and node is None:
            rclpy.init()

        self.node = (
            rclpy.create_node(
                node_name="gripper_client", namespace=namespace, parameter_overrides=[]
            )
            if not node
            else node
        )
        self.config = (
            gripper_config if gripper_config else GripperConfig(min_value=0.0, max_value=1.0)
        )

        self._prefix = f"{namespace}_" if namespace else ""
        self._value = None
        self._torque = None
<<<<<<< HEAD
        self._target = None
        self._index = self.config.index
=======
        self._index = gripper_config.index
>>>>>>> a952c8f1

        self._command_publisher = self.node.create_publisher(
            Float64MultiArray,
            self.config.command_topic,
            qos_profile_system_default,
            callback_group=ReentrantCallbackGroup(),
        )
        self.node.create_subscription(
            JointState,
            self.config.joint_state_topic,
            self._callback_joint_state,
            qos_profile_system_default,
            callback_group=ReentrantCallbackGroup(),
        )

<<<<<<< HEAD
        self.node.create_timer(
            1.0 / self.config.publish_frequency,
            self._callback_publish_target,
            ReentrantCallbackGroup(),
        )

=======
>>>>>>> a952c8f1
        self.reboot_client = self.node.create_client(Trigger, self.config.reboot_service)
        self.enable_torque_client = self.node.create_client(
            SetBool, self.config.enable_torque_service
        )

        if spin_node:
            threading.Thread(target=self._spin_node, daemon=True).start()

    def _spin_node(self):
        if not rclpy.ok():
            rclpy.init()
        executor = MultiThreadedExecutor(num_threads=self.THREADS_REQUIRED)
        executor.add_node(self.node)
        while rclpy.ok():
            executor.spin_once(timeout_sec=0.1)

    @property
    def min_value(self) -> float:
        """Returns the minimum width of the gripper."""
        return self.config.min_value

    @property
    def max_value(self) -> float:
        """Returns the minimum width of the gripper."""
        return self.config.max_value

    @property
    def torque(self) -> float | None:
        """Returns the current torque of the gripper or None if not initialized."""
        return self._torque

    @property
    def is_valid(self) -> bool:
        """Returns true if the joint values received are valid."""
        if self._value is None:
            self.node.get_logger().error(
                f"{self._prefix}Gripper is not initialized. Call wait_until_ready() first."
            )
            return False
        if self._normalize(self._value) > 1.05 or self._normalize(self.value) < -0.05:
            self.node.get_logger().error(
                f"{self._prefix}Gripper value {self._value} is out of bounds [0.0, 1.0]. Please check the gripper configuration, and eventually calibrate the gripper."
            )
            self.node.get_logger().error(
                f"The raw value of the gripper is {self.raw_value}, which is not in the range [{self.min_value}, {self.max_value}]."
            )
            return False
        return True

    @property
    def value(self) -> float | None:
        """Returns the current value of the gripper or None if not initialized."""
        if self._value is None:
            raise RuntimeError(
                f"{self._prefix}Gripper is not initialized. Call wait_until_ready() first."
            )
        return np.clip(self._normalize(self._value), 0.0, 1.0)

    @property
    def raw_value(self) -> float | None:
        """Returns the current raw value of the gripper or None if not initialized."""
        return self._value

    def is_ready(self) -> bool:
        """Returns True if the gripper is fully ready to operate."""
        return self._value is not None

    def wait_until_ready(self, timeout: float = 10.0, check_frequency: float = 10.0):
        """Wait until the gripper is available."""
        rate = self.node.create_rate(check_frequency)
        while not self.is_ready():
            rate.sleep()
            timeout -= 1.0 / check_frequency
            if timeout <= 0:
                raise TimeoutError("Timeout waiting for gripper to be ready.")

    def is_open(self, open_threshold: float = 0.1) -> bool:
        """Returns True if the gripper is open."""
        if self.value is None:
            raise RuntimeError("Gripper value is not initialized. Call wait_until_ready() first.")
        return self.value > open_threshold

    def close(self):
        """Close the gripper."""
        self.set_target(target=0.0)

    def open(self):
        """Open the gripper."""
        self.set_target(target=1.0)

    def _callback_publish_target(self):
        """Publish the target command."""
        if self._target is None:
            return
        msg = Float64MultiArray()
        msg.data = self._target
        self._command_publisher.publish(msg)

    def _callback_joint_state(self, msg: JointState):
        """Save the latest joint state values.

        Note: we assume that the gripper value is the first element of the joint message.

        Args:
            msg (JointState): the message containing the joint state.
        """
        self._value = msg.position[self._index]
        self._torque = msg.effort[self._index]

    def set_target(self, target: float, *, epsilon: float = 0.1, send_raw_target: bool = False):
        """Grasp with the gripper by setting a target. This can be a position, velocity or effort depending on the active controller.

        Args:
            target (float): The target value for the gripper between 0 and 1 from closed to open respectively.
            epsilon (float): allowed zone around the target limits that are allowed to be set.
            send_raw_target(bool): if true, simply publish the target that has been set as an argument without parsing.
        """
        if not send_raw_target:
            assert 0.0 - epsilon <= target <= 1.0 + epsilon, (
                f"The target should be normalized between 0 and 1, but is currently {target}"
            )
            self._target = [self._unnormalize(target)]
        else:
            self._target = [target]

    def _normalize(self, unormalized_value: float) -> float:
        """Normalize a raw value between 0.0 and 1.0."""
        return (unormalized_value - self.min_value) / (self.max_value - self.min_value)

    def _unnormalize(self, normalized_value: float) -> float:
        """Normalize a raw value between 0.0 and 1.0."""
        return (self.max_value - self.min_value) * normalized_value + self.min_value

    def shutdown(self):
        """Shutdown the node and allow the robot to be instantiated again."""
        if rclpy.ok():
            rclpy.shutdown()

    def reboot(self, block: bool = False):
        """Reboot the gripper if the reboot service is available.

        Args:
            block: if block is set to True, then we wait until a response arrives.
        """
        if not self.reboot_client.service_is_ready:
            raise RuntimeError(
                f"Trying to reboot the client but the service {self.config.reboot_service} is not available. Is the gripper running? Does your gripper support rebooting?"
            )

        if block:
            self.reboot_client.call(Trigger.Request())
        else:
            self.reboot_client.call_async(Trigger.Request())

    def enable_torque(self, block: bool = False):
        """Enable torque holding in the gripper.

        Args:
            block: if block is set to True, then we wait until a response arrives.
        """
        self._set_torque_holding(enable=True, block=block)

    def disable_torque(self, block: bool = False):
        """Disable torque holding in the gripper to allow free movement.

        Args:
            block: if block is set to True, then we wait until a response arrives.
        """
        self._set_torque_holding(enable=False, block=block)

    def _set_torque_holding(self, enable: bool, block: bool = False):
        """Reboot the gripper if the reboot service is available.

        Args:
            enable: whether or not we enable the torque holding in the motor.
            block: if block is set to True, then we wait until a response arrives.
        """
        if not self.enable_torque_client.service_is_ready:
            raise RuntimeError(
                f"Trying to enable torque the client but the service {self.config.enable_torque_service} is not available. Is the gripper running? Does your gripper support toggling reboot?"
            )

        req = SetBool.Request()
        req.data = enable
        if block:
            self.enable_torque_client.call(req)
        else:
            self.enable_torque_client.call_async(req)<|MERGE_RESOLUTION|>--- conflicted
+++ resolved
@@ -102,12 +102,8 @@
         self._prefix = f"{namespace}_" if namespace else ""
         self._value = None
         self._torque = None
-<<<<<<< HEAD
         self._target = None
         self._index = self.config.index
-=======
-        self._index = gripper_config.index
->>>>>>> a952c8f1
 
         self._command_publisher = self.node.create_publisher(
             Float64MultiArray,
@@ -123,15 +119,12 @@
             callback_group=ReentrantCallbackGroup(),
         )
 
-<<<<<<< HEAD
         self.node.create_timer(
             1.0 / self.config.publish_frequency,
             self._callback_publish_target,
             ReentrantCallbackGroup(),
         )
 
-=======
->>>>>>> a952c8f1
         self.reboot_client = self.node.create_client(Trigger, self.config.reboot_service)
         self.enable_torque_client = self.node.create_client(
             SetBool, self.config.enable_torque_service
