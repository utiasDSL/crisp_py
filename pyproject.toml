--- conflicted
+++ resolved
@@ -5,13 +5,10 @@
 readme = "README.md"
 requires-python = ">=3.11"
 dependencies = [
-<<<<<<< HEAD
     "ruff>=0.11.9",
     "opencv-python>=4.10.0",
-=======
     "scipy",
     "numpy"
->>>>>>> b1aef339
 ]
 
 [tool.ruff]
